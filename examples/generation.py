--- conflicted
+++ resolved
@@ -12,7 +12,6 @@
 import yaml
 
 from loguru import logger
-import os
 from boson_multimodal.serve.serve_engine import HiggsAudioServeEngine, HiggsAudioResponse
 from boson_multimodal.data_types import Message, ChatMLSample, AudioContent, TextContent
 
@@ -189,12 +188,8 @@
     ):
         # Use explicit device if provided, otherwise try CUDA/MPS/CPU
         if device_id is not None:
-<<<<<<< HEAD
-            self._device = f"cuda:{device_id}"
-=======
             device = f"cuda:{device_id}"
             self._device = device
->>>>>>> 14f5f72b
         else:
             if device is not None:
                 self._device = device
@@ -215,36 +210,17 @@
         else:
             self._audio_tokenizer = audio_tokenizer
 
-        # Convert to absolute path if it's a relative path
-        if not os.path.isabs(model_path):
-            model_abs_path = os.path.abspath(model_path)
-            if os.path.exists(model_abs_path):
-                model_path = model_abs_path
-        
-        logger.info(f"Loading model from {model_path}")
-        try:
-            self._model = HiggsAudioModel.from_pretrained(
-                model_path,
-                device_map=self._device,
-                torch_dtype=torch.bfloat16,
-            )
-        except Exception as e:
-            logger.error(f"Error loading model: {e}")
-            raise
+        self._model = HiggsAudioModel.from_pretrained(
+            model_path,
+            device_map=self._device,
+            torch_dtype=torch.bfloat16,
+        )
         self._model.eval()
         self._kv_cache_lengths = kv_cache_lengths
         self._use_static_kv_cache = use_static_kv_cache
 
-        try:
-            self._tokenizer = AutoTokenizer.from_pretrained(model_path)
-        except Exception as e:
-            logger.error(f"Error loading tokenizer: {e}")
-            raise
-        try:
-            self._config = AutoConfig.from_pretrained(model_path)
-        except Exception as e:
-            logger.error(f"Error loading config: {e}")
-            raise
+        self._tokenizer = AutoTokenizer.from_pretrained(model_path)
+        self._config = AutoConfig.from_pretrained(model_path)
         self._max_new_tokens = max_new_tokens
         self._collator = HiggsAudioSampleCollator(
             whisper_processor=None,
@@ -397,12 +373,13 @@
         logger.info(self._tokenizer.decode(outputs[0][0]))
         concat_audio_out_ids = torch.concat(audio_out_ids_l, dim=1)
 
-        # Fix MPS/CUDA compatibility: detach and move to same device as audio tokenizer before decoding
-        concat_audio_out_ids = concat_audio_out_ids.detach()
-        if concat_audio_out_ids.device != self._audio_tokenizer.device:
-            concat_audio_out_ids = concat_audio_out_ids.to(self._audio_tokenizer.device)
-
-        concat_wv = self._audio_tokenizer.decode(concat_audio_out_ids.unsqueeze(0))[0, 0]
+        # Fix MPS compatibility: detach and move to CPU before decoding
+        if concat_audio_out_ids.device.type in ["mps", "cuda"]:
+            concat_audio_out_ids_cpu = concat_audio_out_ids.detach().cpu()
+        else:
+            concat_audio_out_ids_cpu = concat_audio_out_ids
+
+        concat_wv = self._audio_tokenizer.decode(concat_audio_out_ids_cpu.unsqueeze(0))[0, 0]
         text_result = self._tokenizer.decode(outputs[0][0])
         return concat_wv, sr, text_result
 
@@ -521,13 +498,13 @@
 @click.option(
     "--model_path",
     type=str,
-    default=os.path.join(os.path.dirname(os.path.dirname(os.path.abspath(__file__))), "models/higgs-audio-v2-generation-3B-base"),
-    help="Model path for generation.",
+    default="bosonai/higgs-audio-v2-generation-3B-base",
+    help="Output wav file path.",
 )
 @click.option(
     "--audio_tokenizer",
     type=str,
-    default=os.path.join(os.path.dirname(os.path.dirname(os.path.abspath(__file__))), "models/higgs-audio-v2-tokenizer"),
+    default="bosonai/higgs-audio-v2-tokenizer",
     help="Audio tokenizer path, if not set, use the default one.",
 )
 @click.option(
